--- conflicted
+++ resolved
@@ -152,15 +152,12 @@
 		elif self.name == 'ibm_rxn':
 			from .chem_utils import ibm_rxn
 			self.evaluator_func = ibm_rxn
-<<<<<<< HEAD
 		elif self.name == 'molecule_one_synthesis':
 			from .chem_utils import molecule_one_retro
-			self.evaluator_func = molecule_one_retro
-=======
-		elif self.name == 'docking_meta':
+			self.evaluator_func = molecule_one_retro(**self.kwargs)
+		elif self.name == 'docking_score':
 			from .chem_utils import docking_meta
 			self.evaluator_func = docking_meta(**self.kwargs)
->>>>>>> 0d366290
 		else:
 			return 
 
