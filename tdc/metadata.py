# -*- coding: utf-8 -*-
# Author: TDC Team
# License: MIT
from packaging import version
import pkg_resources
"""This file contains all metadata of datasets in TDC.

Attributes:
    adme_dataset_names (list): all adme dataset names
    admet_benchmark (dict): a dictionary with key the TDC task and value a list of dataset names
    admet_metrics (dict): a dictionary with key the dataset name and value the recommended metric
    admet_splits (dict): a dictionary with key the dataset name and value the recommended split
    antibodyaff_dataset_names (list): all antibody_aff dataset names
    benchmark2id (dict): benchmark names to dataverse download ID
    benchmark2type (dict): benchmark names to file type in download format
    benchmark_names (dict): a dictionary mapping benchmark group name to each benchmark group dataset names
    bm_metric_names (dict): a dictionary mapping benchmark group name to each benchmark group metric names
    bm_split_names (dict): a dictionary mapping benchmark group name to each benchmark group split names
    catalyst_dataset_names (list): all catalyst dataset names
    category_names (dict): mapping from ML problem (1st tier) to all tasks
    crisproutcome_dataset_names (list): all crispr outcome dataset names
    dataset_list (list): total list of dataset names in TDC
    dataset_names (dict): mapping from task name to list of dataset names
    ddi_dataset_names (list): all ddi dataset names
    develop_dataset_names (list): all develop dataset names
    distribution_oracles (list): all distribution learning oracles, i.e. molecule evaluators
	docking_oracles (list): all docking oracles, i.e. RMSD
    docking_benchmark (dict): docking benchmark target names
    docking_target_info (dict): docking benchmark target pockets info
    download_oracle_names (list): oracle names that require downloading predictors
    drugres_dataset_names (list): all drugres dataset names
    drugsyn_benchmark (dict): drugcombo benchmark group targets
    drugsyn_dataset_names (list): all drugsyn dataset names
    drugsyn_metrics (dict): a dictionary with key the dataset name and value the recommended metric
    drugsyn_splits (dict):  a dictionary with key the dataset name and value the recommended split
    dti_dataset_names (list): all dti dataset names
    dti_dg_benchmark (dict): dti_dg benchmark group dataset names
    dti_dg_metrics (dict): a dictionary with key the dataset name and value the recommended metric
    dti_dg_splits (dict):  a dictionary with key the dataset name and value the recommended split
    epitope_dataset_names (list): all epitope dataset names
    evaluator_name (list): list of evaluator names
    forwardsyn_dataset_names (list): all reaction dataset names
    gda_dataset_names (list): all gda dataset names
    generation_datasets (list): all generation dataset names
    guacamol_oracle (list): list of oracles from guacamol
    hts_dataset_names (list): all hts dataset names
    meta_oracle_name (list): list of all meta oracle names
    molgenpaired_dataset_names (list): all molgenpaired dataset names
    mti_dataset_names (list): all mti dataset names
    name2id (dict): mapping from dataset names to dataverse id
    name2stats (dict): mapping from dataset names to statistics
    name2type (dict): mapping from dataset names to downloaded file format
    oracle2id (dict): mapping from oracle names to dataverse id
    oracle2type (dict): mapping from oracle names to downloaded file format
    receptor2id (dict): mapping from receptor id to dataverse id
    oracle_names (list): list of all oracle names
    paired_dataset_names (list): all paired dataset names
    paratope_dataset_names (list): all paratope dataset names
    peptidemhc_dataset_names (list): all peptidemhc dataset names
    ppi_dataset_names (list): all ppi dataset names
    property_names (list): a list of oracles that correspond to some molecular properties
    qm_dataset_names (list): all qm dataset names
    retrosyn_dataset_names (list): all retrosyn dataset names
    sdf_file_names (list): list of sdf file names
    single_molecule_dataset_names (list): all molgen dataset names
	multiple_molecule_dataset_names (list): all ligandmolgen dataset names
    synthetic_oracle_name (list): all oracle names for synthesis
    test_multi_pred_dataset_names (list): test multi pred task name
    test_single_pred_dataset_names (list): test single pred task name
    toxicity_dataset_names (list): all toxicity dataset names
    trivial_oracle_names (list): a list of oracle names for trivial oracles
    yield_dataset_names (list): all yield dataset names
"""
####################################
# test cases
test_single_pred_dataset_names = ["test_single_pred"]
test_multi_pred_dataset_names = ["test_multi_pred"]

# single_pred prediction

toxicity_dataset_names = [
    "tox21",
    "toxcast",
    "clintox",
    "herg_karim",
    "herg",
    "herg_central",
    "dili",
    "skin_reaction",
    "ames",
    "carcinogens_lagunin",
    "ld50_zhu",
]

adme_dataset_names = [
    "lipophilicity_astrazeneca",
    "solubility_aqsoldb",
    "hydrationfreeenergy_freesolv",
    "caco2_wang",
    "pampa_ncats",
    "approved_pampa_ncats",
    "hia_hou",
    "pgp_broccatelli",
    "bioavailability_ma",
    "vdss_lombardo",
    "cyp2c19_veith",
    "cyp2d6_veith",
    "cyp3a4_veith",
    "cyp1a2_veith",
    "cyp2c9_veith",
    "cyp2c9_substrate_carbonmangels",
    "cyp2d6_substrate_carbonmangels",
    "cyp3a4_substrate_carbonmangels",
    "bbb_martins",
    "b3db_classification",
    "b3db_regression",
    "ppbr_az",
    "half_life_obach",
    "clearance_hepatocyte_az",
    "clearance_microsome_az",
    "hlm",
    "rlm"
]

hts_dataset_names = [
    "hiv", "sarscov2_3clpro_diamond", "sarscov2_vitro_touret",
    "orexin1_receptor_butkiewicz", "m1_muscarinic_receptor_agonists_butkiewicz",
    "m1_muscarinic_receptor_antagonists_butkiewicz",
    "potassium_ion_channel_kir2.1_butkiewicz",
    "kcnq2_potassium_channel_butkiewicz",
    "cav3_t-type_calcium_channels_butkiewicz", "choline_transporter_butkiewicz",
    "serine_threonine_kinase_33_butkiewicz",
    "tyrosyl-dna_phosphodiesterase_butkiewicz"
]

qm_dataset_names = ["qm7", "qm7b", "qm8", "qm9"]

epitope_dataset_names = ["iedb_jespersen", "pdb_jespersen"]

paratope_dataset_names = ["sabdab_liberis"]

develop_dataset_names = ["tap", "sabdab_chen"]

# multi_pred prediction

dti_dataset_names = [
    "davis",
    "kiba",
    "bindingdb_kd",
    "bindingdb_ic50",
    "bindingdb_ki",
    "bindingdb_patent",
]

ppi_dataset_names = ["huri"]

peptidemhc_dataset_names = ["mhc2_iedb_jensen", "mhc1_iedb-imgt_nielsen"]

ddi_dataset_names = ["drugbank", "twosides"]

mti_dataset_names = ["mirtarbase"]

gda_dataset_names = ["disgenet"]

crisproutcome_dataset_names = ["leenay"]

drugres_dataset_names = [
    "gdsc1",
    "gdsc2",
]

drugsyn_dataset_names = ["oncopolypharmacology", "drugcomb"]

antibodyaff_dataset_names = ["protein_sabdab"]

yield_dataset_names = ["uspto_yields", "buchwald-hartwig"]

catalyst_dataset_names = ["uspto_catalyst"]

tcr_epi_dataset_names = ["weber"]

trial_outcome_dataset_names = ['phase1', 'phase2', 'phase3']

proteinpeptide_dataset_names = ['brown_mdm2_ace2_12ca5']

cellxgene_dataset_names = [
    "scperturb_drug_AissaBenevolenskaya2021",
    "scperturb_drug_SrivatsanTrapnell2020_sciplex2",
    "scperturb_drug_SrivatsanTrapnell2020_sciplex3",
    "scperturb_drug_SrivatsanTrapnell2020_sciplex4",
    "scperturb_drug_ZhaoSims2021",
    "scperturb_gene_NormanWeissman2019",
    "scperturb_gene_ReplogleWeissman2022_rpe1",
    "scperturb_gene_ReplogleWeissman2022_k562_essential",
]

resource_dataset_names = [
    "opentargets_ra_data_splits",
    "opentargets_ibd_data_splits",
    "opentargets_ra_drug_evidence",
    "opentargets_ibd_drug_evidence",
    "opentargets_ra_data_splits_idx",
    "opentargets_ibd_data_splits_idx",
    "tchard_full",
    "tchard_pep_cdr3b_cdr3a_mhc_only_neg_assays_test-0",
    "tchard_pep_cdr3b_cdr3a_mhc_only_neg_assays_test-1",
    "tchard_pep_cdr3b_cdr3a_mhc_only_neg_assays_test-2",
    "tchard_pep_cdr3b_cdr3a_mhc_only_neg_assays_test-3",
    "tchard_pep_cdr3b_cdr3a_mhc_only_neg_assays_test-4",
    "tchard_pep_cdr3b_cdr3a_mhc_only_neg_assays_train-0",
    "tchard_pep_cdr3b_cdr3a_mhc_only_neg_assays_train-1",
    "tchard_pep_cdr3b_cdr3a_mhc_only_neg_assays_train-2",
    "tchard_pep_cdr3b_cdr3a_mhc_only_neg_assays_train-3",
    "tchard_pep_cdr3b_cdr3a_mhc_only_neg_assays_train-4",
    "tchard_pep_cdr3b_cdr3a_mhc_only_sampled_negs_test-0",
    "tchard_pep_cdr3b_cdr3a_mhc_only_sampled_negs_test-1",
    "tchard_pep_cdr3b_cdr3a_mhc_only_sampled_negs_test-2",
    "tchard_pep_cdr3b_cdr3a_mhc_only_sampled_negs_test-3",
    "tchard_pep_cdr3b_cdr3a_mhc_only_sampled_negs_test-4",
    "tchard_pep_cdr3b_cdr3a_mhc_only_sampled_negs_train-0",
    "tchard_pep_cdr3b_cdr3a_mhc_only_sampled_negs_train-1",
    "tchard_pep_cdr3b_cdr3a_mhc_only_sampled_negs_train-2",
    "tchard_pep_cdr3b_cdr3a_mhc_only_sampled_negs_train-3",
    "tchard_pep_cdr3b_cdr3a_mhc_only_sampled_negs_train-4",
    "tchard_pep_cdr3b_only_neg_assays_test-0",
    "tchard_pep_cdr3b_only_neg_assays_test-1",
    "tchard_pep_cdr3b_only_neg_assays_test-2",
    "tchard_pep_cdr3b_only_neg_assays_test-3",
    "tchard_pep_cdr3b_only_neg_assays_test-4",
    "tchard_pep_cdr3b_only_neg_assays_train-0",
    "tchard_pep_cdr3b_only_neg_assays_train-1",
    "tchard_pep_cdr3b_only_neg_assays_train-2",
    "tchard_pep_cdr3b_only_neg_assays_train-3",
    "tchard_pep_cdr3b_only_neg_assays_train-4",
    "tchard_pep_cdr3b_only_sampled_negs_test-0",
    "tchard_pep_cdr3b_only_sampled_negs_test-1",
    "tchard_pep_cdr3b_only_sampled_negs_test-2",
    "tchard_pep_cdr3b_only_sampled_negs_test-3",
    "tchard_pep_cdr3b_only_sampled_negs_test-4",
    "tchard_pep_cdr3b_only_sampled_negs_train-0",
    "tchard_pep_cdr3b_only_sampled_negs_train-1",
    "tchard_pep_cdr3b_only_sampled_negs_train-2",
    "tchard_pep_cdr3b_only_sampled_negs_train-3",
    "tchard_pep_cdr3b_only_sampled_negs_train-4",
]

resources = {
    "opentargets_dti": {
        "splits": [
            "opentargets_ra_data_splits",
            "opentargets_ibd_data_splits",
        ],
        "datasets": [
            "opentargets_ra_drug_evidence",
            "opentargets_ibd_drug_evidence",
        ],
        "all": [
            "opentargets_ra_data_splits",
            "opentargets_ibd_data_splits",
            "opentargets_ra_drug_evidence",
            "opentargets_ibd_drug_evidence",
        ],
    },
    "tchard": {
        "splits_raw": {
            "train": {
                "tchard_pep_cdr3b_only_neg_assays": {
                    0: "tchard_pep_cdr3b_only_neg_assays_train-0",
                    1: "tchard_pep_cdr3b_only_neg_assays_train-1",
                    2: "tchard_pep_cdr3b_only_neg_assays_train-2",
                    3: "tchard_pep_cdr3b_only_neg_assays_train-3",
                    4: "tchard_pep_cdr3b_only_neg_assays_train-4",
                },
                "tchard_pep_cdr3b_only_sampled_negs_train": {
                    0: "tchard_pep_cdr3b_only_sampled_negs_train-0",
                    1: "tchard_pep_cdr3b_only_sampled_negs_train-1",
                    2: "tchard_pep_cdr3b_only_sampled_negs_train-2",
                    3: "tchard_pep_cdr3b_only_sampled_negs_train-3",
                    4: "tchard_pep_cdr3b_only_sampled_negs_train-4",
                },
                "tchard_pep_cdr3b_cdr3a_mhc_only_neg_assays_train": {
                    0: "tchard_pep_cdr3b_cdr3a_mhc_only_neg_assays_train-0",
                    1: "tchard_pep_cdr3b_cdr3a_mhc_only_neg_assays_train-1",
                    2: "tchard_pep_cdr3b_cdr3a_mhc_only_neg_assays_train-2",
                    3: "tchard_pep_cdr3b_cdr3a_mhc_only_neg_assays_train-3",
                    4: "tchard_pep_cdr3b_cdr3a_mhc_only_neg_assays_train-4",
                },
                "tchard_pep_cdr3b_cdr3a_mhc_only_sampled_negs_train": {
                    0: "tchard_pep_cdr3b_cdr3a_mhc_only_sampled_negs_train-0",
                    1: "tchard_pep_cdr3b_cdr3a_mhc_only_sampled_negs_train-1",
                    2: "tchard_pep_cdr3b_cdr3a_mhc_only_sampled_negs_train-2",
                    3: "tchard_pep_cdr3b_cdr3a_mhc_only_sampled_negs_train-3",
                    4: "tchard_pep_cdr3b_cdr3a_mhc_only_sampled_negs_train-4",
                }
            },
            "test": {
                "tchard_pep_cdr3b_only_neg_assays": {
                    0: "tchard_pep_cdr3b_only_neg_assays_test-0",
                    1: "tchard_pep_cdr3b_only_neg_assays_test-1",
                    2: "tchard_pep_cdr3b_only_neg_assays_test-2",
                    3: "tchard_pep_cdr3b_only_neg_assays_test-3",
                    4: "tchard_pep_cdr3b_only_neg_assays_test-4",
                },
                "tchard_pep_cdr3b_only_sampled_negs_train": {
                    0: "tchard_pep_cdr3b_only_sampled_negs_test-0",
                    1: "tchard_pep_cdr3b_only_sampled_negs_test-1",
                    2: "tchard_pep_cdr3b_only_sampled_negs_test-2",
                    3: "tchard_pep_cdr3b_only_sampled_negs_test-3",
                    4: "tchard_pep_cdr3b_only_sampled_negs_test-4",
                },
                "tchard_pep_cdr3b_cdr3a_mhc_only_neg_assays_train": {
                    0: "tchard_pep_cdr3b_cdr3a_mhc_only_neg_assays_test-0",
                    1: "tchard_pep_cdr3b_cdr3a_mhc_only_neg_assays_test-1",
                    2: "tchard_pep_cdr3b_cdr3a_mhc_only_neg_assays_test-2",
                    3: "tchard_pep_cdr3b_cdr3a_mhc_only_neg_assays_test-3",
                    4: "tchard_pep_cdr3b_cdr3a_mhc_only_neg_assays_test-4",
                },
                "tchard_pep_cdr3b_cdr3a_mhc_only_sampled_negs_train": {
                    0: "tchard_pep_cdr3b_cdr3a_mhc_only_sampled_negs_test-0",
                    1: "tchard_pep_cdr3b_cdr3a_mhc_only_sampled_negs_test-1",
                    2: "tchard_pep_cdr3b_cdr3a_mhc_only_sampled_negs_test-2",
                    3: "tchard_pep_cdr3b_cdr3a_mhc_only_sampled_negs_test-3",
                    4: "tchard_pep_cdr3b_cdr3a_mhc_only_sampled_negs_test-4",
                }
            },
            "dev": {}  # no dev set on tchard
        },
        "all": ["tchard_full",],
        "config": {
            "Y": "label",
        }
    },
}

####################################
# generation

retrosyn_dataset_names = ["uspto50k", "uspto"]

forwardsyn_dataset_names = ["uspto"]

single_molecule_dataset_names = ["zinc", "moses", "chembl", "chembl_v29"]

multiple_molecule_dataset_names = ["dude", "pdbbind", "scpdb"]  #'crossdock',

paired_dataset_names = ["uspto50k", "uspto"]

####################################
# resource

compound_library_names = [
    "drugbank_drugs",
    "chembl_drugs",
    "broad_repurposing_hub",
    "antivirals",
]
biokg_library_names = ["hetionet"]

####################################
# oracles

#### evaluator for distribution learning, the input of __call__ is list of smiles
distribution_oracles = [
    "novelty",
    "diversity",
    "uniqueness",
    "validity",
    "fcd_distance",
    "kl_divergence",
]

docking_oracles = ["rmsd", "kabsch_rmsd", "smina"]

property_names = [
    "drd2",
    "qed",
    "logp",
    "sa",
    "gsk3b",
    "jnk3",
]

evaluator_name = [
    "roc-auc",
    "f1",
    "pr-auc",
    "precision",
    "recall",
    "accuracy",
    "mse",
    "rmse",
    "mae",
    "r2",
    "micro-f1",
    "macro-f1",
    "kappa",
    "avg-roc-auc",
    "rp@k",
    "pr@k",
    "pcc",
    "spearman",
    "range_logAUC",
]

evaluator_name.extend(distribution_oracles)
evaluator_name.extend(docking_oracles)

guacamol_oracle = [
    "rediscovery",
    "similarity",
    "median",
    "isomers",
    "mpo",
    "hop",
    "celecoxib_rediscovery",
    "troglitazone_rediscovery",
    "thiothixene_rediscovery",
    "aripiprazole_similarity",
    "albuterol_similarity",
    "mestranol_similarity",
    "isomers_c7h8n2o2",
    "isomers_c9h10n2o2pf2cl",
    "isomers_c11h24",
    "osimertinib_mpo",
    "fexofenadine_mpo",
    "ranolazine_mpo",
    "perindopril_mpo",
    "amlodipine_mpo",
    "sitagliptin_mpo",
    "zaleplon_mpo",
    "sitagliptin_mpo_prev",
    "zaleplon_mpo_prev",
    "median1",
    "median2",
    "valsartan_smarts",
    "deco_hop",
    "scaffold_hop",
]

####################################
# Benchmark Datasets

admet_benchmark = {
    "ADME": [
        "caco2_wang",
        "hia_hou",
        "pgp_broccatelli",
        "bioavailability_ma",
        "lipophilicity_astrazeneca",
        "solubility_aqsoldb",
        "bbb_martins",
        "ppbr_az",
        "vdss_lombardo",
        "cyp2d6_veith",
        "cyp3a4_veith",
        "cyp2c9_veith",
        "cyp2d6_substrate_carbonmangels",
        "cyp3a4_substrate_carbonmangels",
        "cyp2c9_substrate_carbonmangels",
        "half_life_obach",
        "clearance_microsome_az",
        "clearance_hepatocyte_az",
    ],
    "Tox": ["herg", "ames", "dili", "ld50_zhu"],
}

drugsyn_benchmark = {
    "Synergy": [
        "drugcomb_css",
        "drugcomb_hsa",
        "drugcomb_loewe",
        "drugcomb_bliss",
        "drugcomb_zip",
    ]
}

dti_dg_benchmark = {"DTI": ["bindingdb_patent"]}

docking_benchmark = {
    "Targets": [
        "1iep",
        "2rgp",
        "3eml",
        "3ny8",
        "4rlu",
        "4unn",
        "5mo4",
        "7l11",
        "3pbl",
    ]
}

docking_target_info = {
    "3pbl": {
        "center": (9, 22.5, 26),
        "size": (15, 15, 15)
    },
    "1iep": {
        "center": (15.61389189189189, 53.38013513513513, 15.454837837837842),
        "size": (15, 15, 15),
    },
    "2rgp": {
        "center": (16.292121212121213, 34.87081818181819, 92.0353030303030),
        "size": (15, 15, 15),
    },
    "3eml": {
        "center": (-9.063639999999998, -7.1446, 55.86259999999999),
        "size": (15, 15, 15),
    },
    "3ny8": {
        "center": (2.2488, 4.68495, 51.39820000000001),
        "size": (15, 15, 15)
    },
    "4rlu": {
        "center": (-0.7359999999999999, 22.75547368421052, -31.2368947368421),
        "size": (15, 15, 15),
    },
    "4unn": {
        "center": (5.684346153846153, 18.191769230769232, -7.37157692307692),
        "size": (15, 15, 15),
    },
    "5mo4": {
        "center": (-44.901709677419355, 20.490354838709674, 8.483354838709678),
        "size": (15, 15, 15),
    },
    "7l11": {
        "center": (-21.814812500000006, -4.216062499999999, -27.983781250000),
        "size": (15, 15, 15),
    },
}

####################################

#### Benchmark Metrics
admet_metrics = {
    "caco2_wang": "mae",
    "hia_hou": "roc-auc",
    "pgp_broccatelli": "roc-auc",
    "bioavailability_ma": "roc-auc",
    "lipophilicity_astrazeneca": "mae",
    "solubility_aqsoldb": "mae",
    "bbb_martins": "roc-auc",
    "ppbr_az": "mae",
    "vdss_lombardo": "spearman",
    "cyp2c9_veith": "pr-auc",
    "cyp2d6_veith": "pr-auc",
    "cyp3a4_veith": "pr-auc",
    "cyp2c9_substrate_carbonmangels": "pr-auc",
    "cyp3a4_substrate_carbonmangels": "roc-auc",
    "cyp2d6_substrate_carbonmangels": "pr-auc",
    "half_life_obach": "spearman",
    "clearance_hepatocyte_az": "spearman",
    "clearance_microsome_az": "spearman",
    "ld50_zhu": "mae",
    "herg": "roc-auc",
    "ames": "roc-auc",
    "dili": "roc-auc",
}

drugsyn_metrics = {
    "drugcomb_css": "mae",
    "drugcomb_hsa": "mae",
    "drugcomb_loewe": "mae",
    "drugcomb_bliss": "mae",
    "drugcomb_zip": "mae",
    "drugcomb_css_brain": "mae",
    "drugcomb_css_ovary": "mae",
    "drugcomb_css_lung": "mae",
    "drugcomb_css_skin": "mae",
    "drugcomb_css_hematopoietic_lymphoid": "mae",
    "drugcomb_css_breast": "mae",
    "drugcomb_css_prostate": "mae",
    "drugcomb_css_kidney": "mae",
    "drugcomb_css_colon": "mae",
}

dti_dg_metrics = {"bindingdb_patent": "pcc"}

#### Benchmark Splits
admet_splits = {
    "caco2_wang": "scaffold",
    "hia_hou": "scaffold",
    "pgp_broccatelli": "scaffold",
    "bioavailability_ma": "scaffold",
    "lipophilicity_astrazeneca": "scaffold",
    "solubility_aqsoldb": "scaffold",
    "bbb_martins": "scaffold",
    "ppbr_az": "scaffold",
    "vdss_lombardo": "scaffold",
    "cyp2c9_veith": "scaffold",
    "cyp2d6_veith": "scaffold",
    "cyp3a4_veith": "scaffold",
    "cyp2c9_substrate_carbonmangels": "scaffold",
    "cyp3a4_substrate_carbonmangels": "scaffold",
    "cyp2d6_substrate_carbonmangels": "scaffold",
    "half_life_obach": "scaffold",
    "clearance_hepatocyte_az": "scaffold",
    "clearance_microsome_az": "scaffold",
    "ld50_zhu": "scaffold",
    "herg": "scaffold",
    "ames": "scaffold",
    "dili": "scaffold",
}

drugsyn_splits = {
    "drugcomb_css": "combination",
    "drugcomb_hsa": "combination",
    "drugcomb_loewe": "combination",
    "drugcomb_bliss": "combination",
    "drugcomb_zip": "combination",
}

dti_dg_splits = {"bindingdb_patent": "group"}

####################################

# evaluator for single molecule, the input of __call__ is a single smiles OR list of smiles
download_oracle_names = [
    "drd2", "gsk3b", "jnk3", "fpscores", "cyp3a4_veith", "smina"
]
# download_oracle_names = ['drd2', 'gsk3b', 'jnk3', 'fpscores', 'cyp3a4_veith']
download_oracle_names = ["drd2", "gsk3b", "jnk3", "fpscores", "cyp3a4_veith"
                        ] + [
                            "drd2_current",
                            "gsk3b_current",
                            "jnk3_current",
                        ]

trivial_oracle_names = ["qed", "logp", "sa"] + guacamol_oracle
synthetic_oracle_name = ["askcos", "ibm_rxn"]
download_receptor_oracle_name = [
    "1iep_docking",
    "2rgp_docking",
    "3eml_docking",
    "3ny8_docking",
    "4rlu_docking",
    "4unn_docking",
    "5mo4_docking",
    "7l11_docking",
    "drd3_docking",
    "3pbl_docking",
    "1iep_docking_normalize",
    "2rgp_docking_normalize",
    "3eml_docking_normalize",
    "3ny8_docking_normalize",
    "4rlu_docking_normalize",
    "4unn_docking_normalize",
    "5mo4_docking_normalize",
    "7l11_docking_normalize",
    "drd3_docking_normalize",
    "3pbl_docking_normalize",
    "1iep_docking_vina",
    "2rgp_docking_vina",
    "3eml_docking_vina",
    "3ny8_docking_vina",
    "4rlu_docking_vina",
    "4unn_docking_vina",
    "5mo4_docking_vina",
    "7l11_docking_vina",
    "drd3_docking_vina",
    "3pbl_docking_vina",
]

meta_oracle_name = [
    "isomer_meta",
    "rediscovery_meta",
    "similarity_meta",
    "median_meta",
    "docking_score",
    "molecule_one_synthesis",
    "pyscreener",
]

oracle_names = (download_oracle_names + trivial_oracle_names +
                distribution_oracles + synthetic_oracle_name +
                meta_oracle_name + docking_oracles +
                download_receptor_oracle_name)

molgenpaired_dataset_names = ["qed", "drd2", "logp"]

generation_datasets = (retrosyn_dataset_names + forwardsyn_dataset_names +
                       molgenpaired_dataset_names +
                       multiple_molecule_dataset_names)
# generation
####################################

category_names = {
    "single_pred": [
        "Tox",
        "ADME",
        "HTS",
        "Epitope",
        "Develop",
        "QM",
        "Paratope",
        "Yields",
        "CRISPROutcome",
    ],
    "multi_pred": [
        "DTI", "PPI", "DDI", "PeptideMHC", "DrugRes", "AntibodyAff", "DrugSyn",
        "MTI", "GDA", "Catalyst", "TCR_Epitope_Binding", "TrialOutcome",
        "CellXGene"
    ],
    "generation": ["RetroSyn", "Reaction", "MolGen"],
}


def get_task2category():
    task2category = {}
    for i, j in category_names.items():
        for x in j:
            task2category[x] = i
    return task2category


dataset_names = {
    "Tox": toxicity_dataset_names,
    "ADME": adme_dataset_names,
    "HTS": hts_dataset_names,
    "DTI": dti_dataset_names,
    "PPI": ppi_dataset_names,
    "DDI": ddi_dataset_names,
    "RetroSyn": retrosyn_dataset_names,
    "Reaction": forwardsyn_dataset_names,
    "MolGen": single_molecule_dataset_names,
    "sbdd": multiple_molecule_dataset_names,
    "PeptideMHC": peptidemhc_dataset_names,
    "Epitope": epitope_dataset_names,
    "Develop": develop_dataset_names,
    "DrugRes": drugres_dataset_names,
    "QM": qm_dataset_names,
    "AntibodyAff": antibodyaff_dataset_names,
    "DrugSyn": drugsyn_dataset_names,
    "MTI": mti_dataset_names,
    "GDA": gda_dataset_names,
    "Paratope": paratope_dataset_names,
    "Yields": yield_dataset_names,
    "Catalyst": catalyst_dataset_names,
    "CRISPROutcome": crisproutcome_dataset_names,
    "test_single_pred": test_single_pred_dataset_names,
    "test_multi_pred": test_multi_pred_dataset_names,
    "TCREpitopeBinding": tcr_epi_dataset_names,
    "TrialOutcome": trial_outcome_dataset_names,
    "ProteinPeptide": proteinpeptide_dataset_names,
    "CellXGene": cellxgene_dataset_names,
    "Resource": resource_dataset_names,
}

benchmark_names = {
    "admet_group": admet_benchmark,
    "drugcombo_group": drugsyn_benchmark,
    "docking_group": docking_benchmark,
    "dti_dg_group": dti_dg_benchmark,
}

bm_metric_names = {
    "admet_group": admet_metrics,
    "drugcombo_group": drugsyn_metrics,
    "dti_dg_group": dti_dg_metrics,
}

bm_split_names = {
    "admet_group": admet_splits,
    "drugcombo_group": drugsyn_splits,
    "dti_dg_group": dti_dg_splits,
}

dataset_list = []
for i in dataset_names.keys():
    dataset_list = dataset_list + [i.lower() for i in dataset_names[i]]

name2type = {
    "toxcast": "tab",
    "tox21": "tab",
    "clintox": "tab",
    "lipophilicity_astrazeneca": "tab",
    "solubility_aqsoldb": "tab",
    "hydrationfreeenergy_freesolv": "tab",
    "caco2_wang": "tab",
    "pampa_ncats": "tab",
    "approved_pampa_ncats": "tab",
    "hia_hou": "tab",
    "pgp_broccatelli": "tab",
    "f20_edrug3d": "tab",
    "f30_edrug3d": "tab",
    "bioavailability_ma": "tab",
    "vd_edrug3d": "tab",
    "cyp2c19_veith": "tab",
    "cyp2d6_veith": "tab",
    "cyp3a4_veith": "tab",
    "cyp1a2_veith": "tab",
    "cyp2c9_veith": "tab",
    "cyp2c9_substrate_carbonmangels": "tab",
    "cyp2d6_substrate_carbonmangels": "tab",
    "cyp3a4_substrate_carbonmangels": "tab",
    "carcinogens_lagunin": "tab",
    "halflife_edrug3d": "tab",
    "clearance_edrug3d": "tab",
    "bbb_adenot": "tab",
    "bbb_martins": "tab",
    "b3db_classification": "tab",
    "b3db_regression": "tab",
    "ppbr_ma": "tab",
    "ppbr_edrug3d": "tab",
    "hiv": "tab",
    "sarscov2_3clpro_diamond": "tab",
    "sarscov2_vitro_touret": "tab",
    "orexin1_receptor_butkiewicz": "tab",
    "m1_muscarinic_receptor_agonists_butkiewicz": "tab",
    "m1_muscarinic_receptor_antagonists_butkiewicz": "tab",
    "potassium_ion_channel_kir2.1_butkiewicz": "tab",
    "kcnq2_potassium_channel_butkiewicz": "tab",
    "cav3_t-type_calcium_channels_butkiewicz": "tab",
    "choline_transporter_butkiewicz": "tab",
    "serine_threonine_kinase_33_butkiewicz": "tab",
    "tyrosyl-dna_phosphodiesterase_butkiewicz": "tab",
    "davis": "tab",
    "kiba": "tab",
    "bindingdb_kd": "tab",
    "bindingdb_ic50": "csv",
    "bindingdb_ki": "csv",
    "bindingdb_patent": "csv",
    "huri": "tab",
    "drugbank": "tab",
    "twosides": "csv",
    "mhc1_iedb-imgt_nielsen": "tab",
    "mhc2_iedb_jensen": "tab",
    "uspto": "csv",
    "uspto50k": "tab",
    "zinc": "tab",
    "moses": "tab",
    "chembl": "tab",
    "chembl_v29": "csv",
    "qed": "tab",
    "drd2": "tab",
    "logp": "tab",
    "drugcomb": "pkl",
    "gdsc1": "pkl",
    "gdsc2": "pkl",
    "iedb_jespersen": "pkl",
    "pdb_jespersen": "pkl",
    "qm7": "pkl",
    "qm7b": "pkl",
    "qm8": "pkl",
    "qm9": "pkl",
    "scpdb": "zip",
    "dude": "zip",
    #  'crossdock': 'zip',
    "tap": "tab",
    "sabdab_chen": "tab",
    "protein_sabdab": "csv",
    "oncopolypharmacology": "pkl",
    "mirtarbase": "csv",
    "disgenet": "csv",
    "sabdab_liberis": "pkl",
    "uspto_yields": "pkl",
    "uspto_catalyst": "csv",
    "buchwald-hartwig": "pkl",
    "hetionet": "tab",
    "herg": "tab",
    "herg_central": "tab",
    "herg_karim": "tab",
    "dili": "tab",
    "ppbr_az": "tab",
    "ames": "tab",
    "skin_reaction": "tab",
    "drugbank_drugs": "csv",
    "clearance_microsome_az": "tab",
    "clearance_hepatocyte_az": "tab",
    "half_life_obach": "tab",
    "ld50_zhu": "tab",
    "vdss_lombardo": "tab",
    "leenay": "tab",
    "test_single_pred": "tab",
    "test_multi_pred": "tab",
    "gdsc_gene_symbols": "tab",
    "weber": "tab",
    "primekg": "tab",
    "primekg_drug_feature": "tab",
    "primekg_disease_feature": "tab",
    "drug_comb_meta_data": "pkl",
    "phase1": "tab",
    "phase2": "tab",
    "phase3": "tab",
    "brown_mdm2_ace2_12ca5": "xlsx",
    "scperturb_drug_AissaBenevolenskaya2021": "h5ad",
    "scperturb_drug_SrivatsanTrapnell2020_sciplex2": "h5ad",
    "scperturb_drug_SrivatsanTrapnell2020_sciplex3": "h5ad",
    "scperturb_drug_SrivatsanTrapnell2020_sciplex4": "h5ad",
    "scperturb_drug_ZhaoSims2021": "h5ad",
    "scperturb_gene_NormanWeissman2019": "h5ad",
    "scperturb_gene_ReplogleWeissman2022_rpe1": "h5ad",
    "scperturb_gene_ReplogleWeissman2022_k562_essential": "h5ad",
    "opentargets_ra_data_splits": "json",
    "opentargets_ra_data_splits_idx": "json",
    "opentargets_ibd_data_splits": "json",
    "opentargets_ibd_data_splits_idx": "json",
    "opentargets_ra_drug_evidence": "tab",
    "opentargets_ibd_drug_evidence": "tab",
<<<<<<< HEAD
    "hlm": "tab",
    "rlm": "tab"
=======
    "tchard_full": "tab",
    "tchard_pep_cdr3b_cdr3a_mhc_only_neg_assays_test-0": "tab",
    "tchard_pep_cdr3b_cdr3a_mhc_only_neg_assays_test-1": "tab",
    "tchard_pep_cdr3b_cdr3a_mhc_only_neg_assays_test-2": "tab",
    "tchard_pep_cdr3b_cdr3a_mhc_only_neg_assays_test-3": "tab",
    "tchard_pep_cdr3b_cdr3a_mhc_only_neg_assays_test-4": "tab",
    "tchard_pep_cdr3b_cdr3a_mhc_only_neg_assays_train-0": "tab",
    "tchard_pep_cdr3b_cdr3a_mhc_only_neg_assays_train-1": "tab",
    "tchard_pep_cdr3b_cdr3a_mhc_only_neg_assays_train-2": "tab",
    "tchard_pep_cdr3b_cdr3a_mhc_only_neg_assays_train-3": "tab",
    "tchard_pep_cdr3b_cdr3a_mhc_only_neg_assays_train-4": "tab",
    "tchard_pep_cdr3b_cdr3a_mhc_only_sampled_negs_test-0": "tab",
    "tchard_pep_cdr3b_cdr3a_mhc_only_sampled_negs_test-1": "tab",
    "tchard_pep_cdr3b_cdr3a_mhc_only_sampled_negs_test-2": "tab",
    "tchard_pep_cdr3b_cdr3a_mhc_only_sampled_negs_test-3": "tab",
    "tchard_pep_cdr3b_cdr3a_mhc_only_sampled_negs_test-4": "tab",
    "tchard_pep_cdr3b_cdr3a_mhc_only_sampled_negs_train-0": "tab",
    "tchard_pep_cdr3b_cdr3a_mhc_only_sampled_negs_train-1": "tab",
    "tchard_pep_cdr3b_cdr3a_mhc_only_sampled_negs_train-2": "tab",
    "tchard_pep_cdr3b_cdr3a_mhc_only_sampled_negs_train-3": "tab",
    "tchard_pep_cdr3b_cdr3a_mhc_only_sampled_negs_train-4": "tab",
    "tchard_pep_cdr3b_only_neg_assays_test-0": "tab",
    "tchard_pep_cdr3b_only_neg_assays_test-1": "tab",
    "tchard_pep_cdr3b_only_neg_assays_test-2": "tab",
    "tchard_pep_cdr3b_only_neg_assays_test-3": "tab",
    "tchard_pep_cdr3b_only_neg_assays_test-4": "tab",
    "tchard_pep_cdr3b_only_neg_assays_train-0": "tab",
    "tchard_pep_cdr3b_only_neg_assays_train-1": "tab",
    "tchard_pep_cdr3b_only_neg_assays_train-2": "tab",
    "tchard_pep_cdr3b_only_neg_assays_train-3": "tab",
    "tchard_pep_cdr3b_only_neg_assays_train-4": "tab",
    "tchard_pep_cdr3b_only_sampled_negs_test-0": "tab",
    "tchard_pep_cdr3b_only_sampled_negs_test-1": "tab",
    "tchard_pep_cdr3b_only_sampled_negs_test-2": "tab",
    "tchard_pep_cdr3b_only_sampled_negs_test-3": "tab",
    "tchard_pep_cdr3b_only_sampled_negs_test-4": "tab",
    "tchard_pep_cdr3b_only_sampled_negs_train-0": "tab",
    "tchard_pep_cdr3b_only_sampled_negs_train-1": "tab",
    "tchard_pep_cdr3b_only_sampled_negs_train-2": "tab",
    "tchard_pep_cdr3b_only_sampled_negs_train-3": "tab",
    "tchard_pep_cdr3b_only_sampled_negs_train-4": "tab",
>>>>>>> f9c70c45
}

name2id = {
    "bbb_adenot": 4259565,
    "bbb_martins": 4259566,
    "b3db_classification": 7878566,
    "b3db_regression": 7878567,
    "bindingdb_ic50": 4291560,
    "bindingdb_kd": 4291555,
    "bindingdb_ki": 4291556,
    "bindingdb_patent": 4724851,
    "bioavailability_ma": 4259567,
    "caco2_wang": 4259569,
    "pampa_ncats": 6695858,
    "approved_pampa_ncats": 6695857,
    "clearance_edrug3d": 4259571,
    "clintox": 4259572,
    "cyp1a2_veith": 4259573,
    "cyp2c19_veith": 4259576,
    "cyp2c9_veith": 4259577,
    "cyp2d6_veith": 4259580,
    "cyp3a4_veith": 4259582,
    "cyp2c9_substrate_carbonmangels": 4259584,
    "cyp2d6_substrate_carbonmangels": 4259578,
    "cyp3a4_substrate_carbonmangels": 4259581,
    "carcinogens_lagunin": 4259570,
    "davis": 5219748,
    "drugbank": 4139573,
    "drugcomb": 4215720,
    "f20_edrug3d": 4259586,
    "f30_edrug3d": 4259589,
    "halflife_edrug3d": 4259587,
    "hia_hou": 4259591,
    "hiv": 4259593,
    "huri": 4139567,
    "hydrationfreeenergy_freesolv": 4259594,
    "kiba": 5255037,
    "lipophilicity_astrazeneca": 4259595,
    "pgp_broccatelli": 4259597,
    "ppbr_edrug3d": 4259600,
    "ppbr_ma": 4259603,
    "sarscov2_3clpro_diamond": 4259606,
    "sarscov2_vitro_touret": 4259607,
    "orexin1_receptor_butkiewicz": 6894447,
    "m1_muscarinic_receptor_agonists_butkiewicz": 6894443,
    "m1_muscarinic_receptor_antagonists_butkiewicz": 6894446,
    "potassium_ion_channel_kir2.1_butkiewicz": 6894442,
    "kcnq2_potassium_channel_butkiewicz": 6894444,
    "cav3_t-type_calcium_channels_butkiewicz": 6894445,
    "choline_transporter_butkiewicz": 6894441,
    "serine_threonine_kinase_33_butkiewicz": 6894448,
    "tyrosyl-dna_phosphodiesterase_butkiewicz": 6894440,
    "solubility_aqsoldb": 4259610,
    "tox21": 4259612,
    "toxcast": 4259613,
    "twosides": 4139574,
    "vd_edrug3d": 4259618,
    "mhc1_iedb-imgt_nielsen": 4167073,
    "mhc2_iedb_jensen": 4167074,
    "zinc": 4170963,
    "moses": 4170962,
    "chembl": 4170965,
    "chembl_v29": 5767979,
    "qed": 4170959,
    "drd2": 4170957,
    "logp": 4170961,
    "gdsc1": 4165726,
    "gdsc2": 4165727,
    "iedb_jespersen": 4165725,
    "pdb_jespersen": 4165724,
    "qm7": 6358510,
    "qm7b": 6358512,
    "qm8": 6358513,
    "qm9": 6179310,  ### 4167112, 6175612
    #  'scpdb': None,
    #  'dude': None,
    #  'crossdock': None,
    "tap": 4167113,
    "sabdab_chen": 4167164,
    "protein_sabdab": 4167357,
    "oncopolypharmacology": 4167358,
    "mirtarbase": 4167359,
    "disgenet": 4168282,
    "sabdab_liberis": 4168425,
    "uspto50k": 4171823,
    "buchwald-hartwig": 6175640,
    "uspto_yields": 4186956,
    "uspto_catalyst": 4171574,
    "uspto": 4171642,
    "hetionet": 4201734,
    "herg": 4259588,
    "herg_central": 5740618,
    "herg_karim": 6822246,
    "dili": 4259585,
    "ppbr_az": 6413140,
    "ames": 4259564,
    "skin_reaction": 4259609,
    "clearance_microsome_az": 4266186,
    "clearance_hepatocyte_az": 4266187,
    "ld50_zhu": 4267146,
    "half_life_obach": 4266799,
    "vdss_lombardo": 4267387,
    "leenay": 4279966,
    "test_single_pred": 4832455,
    "test_multi_pred": 4832456,
    "gdsc_gene_symbols": 5255026,
    "weber": 5790963,
    "primekg": 6180626,
    "primekg_drug_feature": 6180619,
    "primekg_disease_feature": 6180618,
    "drug_comb_meta_data": 7104245,
    "phase1": 7331305,
    "phase2": 7331306,
    "phase3": 7331307,
    "brown_mdm2_ace2_12ca5": 9649623,
    "scperturb_drug_AissaBenevolenskaya2021": 9845396,
    "scperturb_drug_SrivatsanTrapnell2020_sciplex2": 9845394,
    "scperturb_drug_SrivatsanTrapnell2020_sciplex3": 9845397,
    "scperturb_drug_SrivatsanTrapnell2020_sciplex4": 9845395,
    "scperturb_drug_ZhaoSims2021": 9845393,
    "scperturb_gene_NormanWeissman2019": 10133995,
    "scperturb_gene_ReplogleWeissman2022_rpe1": 10133996,
    "scperturb_gene_ReplogleWeissman2022_k562_essential": 10134031,
    "opentargets_ra_data_splits": 10141152,
    "opentargets_ibd_data_splits": 10141151,
    "opentargets_ra_data_splits_idx": 10143574,
    "opentargets_ibd_data_splits_idx": 10143573,
    "opentargets_ra_drug_evidence": 10141153,
    "opentargets_ibd_drug_evidence": 10141154,
<<<<<<< HEAD
    "hlm": 10218426,
    "rlm": 10218425
=======
    "tchard_full": 10228321,
    "tchard_pep_cdr3b_cdr3a_mhc_only_neg_assays_test-0": 10228304,
    "tchard_pep_cdr3b_cdr3a_mhc_only_neg_assays_test-1": 10228296,
    "tchard_pep_cdr3b_cdr3a_mhc_only_neg_assays_test-2": 10228328,
    "tchard_pep_cdr3b_cdr3a_mhc_only_neg_assays_test-3": 10228299,
    "tchard_pep_cdr3b_cdr3a_mhc_only_neg_assays_test-4": 10228330,
    "tchard_pep_cdr3b_cdr3a_mhc_only_neg_assays_train-0": 10228331,
    "tchard_pep_cdr3b_cdr3a_mhc_only_neg_assays_train-1": 10228334,
    "tchard_pep_cdr3b_cdr3a_mhc_only_neg_assays_train-2": 10228324,
    "tchard_pep_cdr3b_cdr3a_mhc_only_neg_assays_train-3": 10228325,
    "tchard_pep_cdr3b_cdr3a_mhc_only_neg_assays_train-4": 10228327,
    "tchard_pep_cdr3b_cdr3a_mhc_only_sampled_negs_test-0": 10228320,
    "tchard_pep_cdr3b_cdr3a_mhc_only_sampled_negs_test-1": 10228295,
    "tchard_pep_cdr3b_cdr3a_mhc_only_sampled_negs_test-2": 10228297,
    "tchard_pep_cdr3b_cdr3a_mhc_only_sampled_negs_test-3": 10228294,
    "tchard_pep_cdr3b_cdr3a_mhc_only_sampled_negs_test-4": 10228309,
    "tchard_pep_cdr3b_cdr3a_mhc_only_sampled_negs_train-0": 10228301,
    "tchard_pep_cdr3b_cdr3a_mhc_only_sampled_negs_train-1": 10228310,
    "tchard_pep_cdr3b_cdr3a_mhc_only_sampled_negs_train-2": 10228315,
    "tchard_pep_cdr3b_cdr3a_mhc_only_sampled_negs_train-3": 10228311,
    "tchard_pep_cdr3b_cdr3a_mhc_only_sampled_negs_train-4": 10228335,
    "tchard_pep_cdr3b_only_neg_assays_test-0": 10228300,
    "tchard_pep_cdr3b_only_neg_assays_test-1": 10228302,
    "tchard_pep_cdr3b_only_neg_assays_test-2": 10228305,
    "tchard_pep_cdr3b_only_neg_assays_test-3": 10228298,
    "tchard_pep_cdr3b_only_neg_assays_test-4": 10228319,
    "tchard_pep_cdr3b_only_neg_assays_train-0": 10228312,
    "tchard_pep_cdr3b_only_neg_assays_train-1": 10228317,
    "tchard_pep_cdr3b_only_neg_assays_train-2": 10228333,
    "tchard_pep_cdr3b_only_neg_assays_train-3": 10228318,
    "tchard_pep_cdr3b_only_neg_assays_train-4": 10228314,
    "tchard_pep_cdr3b_only_sampled_negs_test-0": 10228329,
    "tchard_pep_cdr3b_only_sampled_negs_test-1": 10228332,
    "tchard_pep_cdr3b_only_sampled_negs_test-2": 10228303,
    "tchard_pep_cdr3b_only_sampled_negs_test-3": 10228306,
    "tchard_pep_cdr3b_only_sampled_negs_test-4": 10228308,
    "tchard_pep_cdr3b_only_sampled_negs_train-0": 10228323,
    "tchard_pep_cdr3b_only_sampled_negs_train-1": 10228313,
    "tchard_pep_cdr3b_only_sampled_negs_train-2": 10228322,
    "tchard_pep_cdr3b_only_sampled_negs_train-3": 10228316,
    "tchard_pep_cdr3b_only_sampled_negs_train-4": 10228326,
>>>>>>> f9c70c45
}

oracle2type = {
    "drd2": "pkl",
    "jnk3": "pkl",
    "gsk3b": "pkl",
    "fpscores": "pkl",
    "cyp3a4_veith": "pkl",
    "smina": "static",
    "drd2_current": "pkl",
    "jnk3_current": "pkl",
    "gsk3b_current": "pkl",
}

oracle2id = {
    "drd2": 4178625,
    "gsk3b": 4170295,
    "jnk3": 4170293,
    "fpscores": 4170416,
    "cyp3a4_veith": 4411249,
    "smina": 6361665,
    "cyp3a4_veith": 4411249,
    "drd2_current": 6413411,
    "jnk3_current": 6413420,
    "gsk3b_current": 6413412,
}

benchmark2type = {
    "admet_group": "zip",
    "drugcombo_group": "zip",
    "docking_group": "zip",
    "dti_dg_group": "zip",
}

benchmark2id = {
    "admet_group": 4426004,
    "drugcombo_group": 4426002,
    "docking_group": 4554082,
    "dti_dg_group": 4742443,
}

receptor2id = {
    "1iep": [5137914, 5617659],
    "2rgp": [5137916, 5617662],
    "3eml": [5137919, 5617663],
    "3ny8": [5137915, 5617665],
    "4rlu": [5137918, 5617658],
    "4unn": [5137917, 5617661],
    "5mo4": [5137920, 5617664],
    "7l11": [5137921, 5617660],
    "3pbl": [5257195, 5617666],
}  ## 'drd3': 5137901,

sdf_file_names = {"grambow": ["Product", "Reactant", "TS"]}

name2stats = {
    "caco2_wang": 906,
    "hia_hou": 578,
    "pgp_broccatelli": 1212,
    "bioavailability_ma": 640,
    "lipophilicity_astrazeneca": 4200,
    "solubility_aqsoldb": 9982,
    "bbb_martins": 1975,
    "ppbr_az": 1797,
    "vdss_lombardo": 1130,
    "cyp2c19_veith": 12092,
    "cyp2d6_veith": 13130,
    "cyp3a4_veith": 12328,
    "cyp1a2_veith": 12579,
    "cyp2c9_veith": 12092,
    "cyp2c9_substrate_carbonmangels": 666,
    "cyp2d6_substrate_carbonmangels": 664,
    "cyp3a4_substrate_carbonmangels": 667,
    "half_life_obach": 667,
    "clearance_hepatocyte_az": 1020,
    "clearance_microsome_az": 1102,
    "ld50_zhu": 7385,
    "herg": 648,
    "ames": 7255,
    "dili": 475,
    "skin_reaction": 404,
    "carcinogens_lagunin": 278,
    "tox21": 7831,
    "clintox": 1484,
    "sarscov2_vitro_touret": 1480,
    "sarscov2_3clpro_diamond": 879,
    "hiv": 41127,
    "qm7": 7165,
    "qm7b": 7211,
    "qm8": 21747,
    "qm9": 133885,
    "uspto_yields": 853638,
    "buchwald-hartwig": 55370,
    "sabdab_liberis": 1023,
    "iedb_jespersen": 3159,
    "pdb_jespersen": 447,
    "tap": 242,
    "sabdab_chen": 2409,
    "leenay": 1521,
    "bindingdb_kd": 52284,
    "bindingdb_ki": 375032,
    "bindingdb_ic50": 991486,
    "bindingdb_patent": 243344,
    "davis": 27621,
    "kiba": 118036,
    "drugbank": 191808,
    "twosides": 4649441,
    "huri": 51813,
    "disgenet": 52476,
    "gdsc1": 177310,
    "gdsc2": 92703,
    "drugcomb": 297098,
    "oncopolypharmacology": 23052,
    "mhc1_iedb-imgt_nielsen": 185985,
    "mhc2_iedb_jensen": 134281,
    "protein_sabdab": 493,
    "mirtarbase": 400082,
    "uspto_catalyst": 721799,
    "moses": 1936962,
    "zinc": 249455,
    "chembl": 1961462,
    "uspto50k": 50036,
    "uspto": 1939253,
    "phase1": 1787,
    "phase2": 6102,
    "phase3": 4576,
}

name2idlist = {
    "dude": [6429245, 6429251],
    "scpdb": [6431629, 6431631],
}<|MERGE_RESOLUTION|>--- conflicted
+++ resolved
@@ -897,10 +897,8 @@
     "opentargets_ibd_data_splits_idx": "json",
     "opentargets_ra_drug_evidence": "tab",
     "opentargets_ibd_drug_evidence": "tab",
-<<<<<<< HEAD
     "hlm": "tab",
-    "rlm": "tab"
-=======
+    "rlm": "tab",
     "tchard_full": "tab",
     "tchard_pep_cdr3b_cdr3a_mhc_only_neg_assays_test-0": "tab",
     "tchard_pep_cdr3b_cdr3a_mhc_only_neg_assays_test-1": "tab",
@@ -942,7 +940,6 @@
     "tchard_pep_cdr3b_only_sampled_negs_train-2": "tab",
     "tchard_pep_cdr3b_only_sampled_negs_train-3": "tab",
     "tchard_pep_cdr3b_only_sampled_negs_train-4": "tab",
->>>>>>> f9c70c45
 }
 
 name2id = {
@@ -1072,10 +1069,8 @@
     "opentargets_ibd_data_splits_idx": 10143573,
     "opentargets_ra_drug_evidence": 10141153,
     "opentargets_ibd_drug_evidence": 10141154,
-<<<<<<< HEAD
     "hlm": 10218426,
-    "rlm": 10218425
-=======
+    "rlm": 10218425,
     "tchard_full": 10228321,
     "tchard_pep_cdr3b_cdr3a_mhc_only_neg_assays_test-0": 10228304,
     "tchard_pep_cdr3b_cdr3a_mhc_only_neg_assays_test-1": 10228296,
@@ -1117,7 +1112,6 @@
     "tchard_pep_cdr3b_only_sampled_negs_train-2": 10228322,
     "tchard_pep_cdr3b_only_sampled_negs_train-3": 10228316,
     "tchard_pep_cdr3b_only_sampled_negs_train-4": 10228326,
->>>>>>> f9c70c45
 }
 
 oracle2type = {
