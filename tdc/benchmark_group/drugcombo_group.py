--- conflicted
+++ resolved
@@ -1,23 +1,9 @@
-<<<<<<< HEAD
-"""Drug combination benchmark group
-"""
-=======
 # -*- coding: utf-8 -*-
 # Author: TDC Team
 # License: MIT
 
->>>>>>> 773532b4
 from .base_group import BenchmarkGroup
 
 class drugcombo_group(BenchmarkGroup):
-
-	"""create a drug combination benchmark group
-	"""
-	
 	def __init__(self, path = './data'):
-		"""create a drug combination benchmark group
-		
-		Args:
-		    path (str, optional): path to save/load benchmarks
-		"""
 		super().__init__(name = 'DrugCombo_Group', path = path, file_format = 'pkl')