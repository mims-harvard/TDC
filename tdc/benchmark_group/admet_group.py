<<<<<<< HEAD
"""ADMET benchmark group
"""
=======
# -*- coding: utf-8 -*-
# Author: TDC Team
# License: MIT

>>>>>>> 773532b4
from .base_group import BenchmarkGroup

class admet_group(BenchmarkGroup):

	"""Create ADMET Group Class object.

	Args:
		path (str, optional): the path to store/retrieve the ADMET group datasets.
	"""
	
	def __init__(self, path = './data'):
		"""Create an ADMET benchmark group class.
		
		"""
		super().__init__(name = 'ADMET_Group', path = path, file_format = 'csv')<|MERGE_RESOLUTION|>--- conflicted
+++ resolved
@@ -1,24 +1,9 @@
-<<<<<<< HEAD
-"""ADMET benchmark group
-"""
-=======
 # -*- coding: utf-8 -*-
 # Author: TDC Team
 # License: MIT
 
->>>>>>> 773532b4
 from .base_group import BenchmarkGroup
 
 class admet_group(BenchmarkGroup):
-
-	"""Create ADMET Group Class object.
-
-	Args:
-		path (str, optional): the path to store/retrieve the ADMET group datasets.
-	"""
-	
 	def __init__(self, path = './data'):
-		"""Create an ADMET benchmark group class.
-		
-		"""
 		super().__init__(name = 'ADMET_Group', path = path, file_format = 'csv')