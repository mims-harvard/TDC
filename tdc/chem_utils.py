--- conflicted
+++ resolved
@@ -1547,43 +1547,46 @@
 
 # molecule.one
 
-<<<<<<< HEAD
-def molecule_one_retro(smiles, api_token):
-    try:
-        from m1wrapper import MoleculeOneWrapper
-    except:
-        raise ImportError("Install Molecule.One Wrapper via pip install git+https://github.com/molecule-one/m1wrapper-python") 
-
-    if isinstance(smiles, str):
-        smiles = [smiles]
-    m1wrapper = MoleculeOneWrapper(api_token, 'https://app.molecule.one')
+class molecule_one_retro:
+
+    def __init__(self, api_token):
+      try:
+          from m1wrapper import MoleculeOneWrapper
+      except:
+          raise ImportError("Install Molecule.One Wrapper via pip install git+https://github.com/molecule-one/m1wrapper-python") 
+      self.m1wrapper = MoleculeOneWrapper(api_token, 'https://app.molecule.one')
     
-    search = m1wrapper.run_batch_search(
-        targets=smiles,
-        parameters={'exploratory_search': False, 'detail_level': 'score'}
-    )
-
-    status_cur = search.get_status()
-    print_sys('Started Querying...')
-    print_sys(status_cur)
-    while True:
-        time.sleep(7)
-        status = search.get_status()
-
-        if (status['queued'] == 0) and (status['running'] == 0):
-            print_sys('Finished... Returning Results...')
-            break
-        else:
-            if status_cur != status:
-                print_sys(status)
-        status_cur = status
-    result = search.get_results(precision=5, only=["targetSmiles", "result"])
-    return {i['targetSmiles']: i['result'] for i in result}
-=======
+
+    def __call__(self, smiles):
+      if isinstance(smiles, str):
+          smiles = [smiles]
+
+      search = self.m1wrapper.run_batch_search(
+          targets=smiles,
+          parameters={'exploratory_search': False, 'detail_level': 'score'}
+      )
+
+      status_cur = search.get_status()
+      print_sys('Started Querying...')
+      print_sys(status_cur)
+      while True:
+          time.sleep(7)
+          status = search.get_status()
+
+          if (status['queued'] == 0) and (status['running'] == 0):
+              print_sys('Finished... Returning Results...')
+              break
+          else:
+              if status_cur != status:
+                  print_sys(status)
+          status_cur = status
+      result = search.get_results(precision=5, only=["targetSmiles", "result"])
+      return {i['targetSmiles']: i['result'] for i in result}
+
 class docking_meta:
-    def __init__(self, software_calss='vina', **kwargs):
+    def __init__(self, software_calss='vina', pyscreener_path = './pyscreener', **kwargs):
         import sys
-        sys.path.append('/Users/gaowh/Codes/pyscreener')
+        sys.path.append(pyscreener_path)
         if software_calss == 'vina':
             from pyscreener.docking.vina import Vina as screener
         elif software_calss == 'dock6':
@@ -1596,9 +1599,6 @@
     def __call__(self, test_smiles):
         final_score = self.scorer(test_smiles)
         return final_score
-
-
->>>>>>> 0d366290
 
 def smiles_to_rdkit_mol(smiles):
   mol = Chem.MolFromSmiles(smiles)
