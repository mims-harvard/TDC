# -*- coding: utf-8 -*-
# Author: TDC Team
# License: MIT

import warnings

warnings.filterwarnings("ignore")
import numpy as np
from sklearn.model_selection import train_test_split
import sys

from ..utils import print_sys
from .single_cell import CellXGeneTemplate
from ..dataset_configs.config_map import scperturb_gene_datasets


def parse_single_pert(i):
    a = i.split('+')[0]
    b = i.split('+')[1]
    if a == 'ctrl':
        pert = b
    else:
        pert = a
    return pert


def parse_combo_pert(i):
    return i.split('+')[0], i.split('+')[1]


def parse_any_pert(p):
    if ('ctrl' in p) and (p != 'ctrl'):
        return [parse_single_pert(p)]
    elif 'ctrl' not in p:
        out = parse_combo_pert(p)
        return [out[0], out[1]]

def rank_genes_groups_by_cov(
    adata,
    groupby,
    control_group,
    covariate,
    pool_doses=False,
    n_genes=50,
    rankby_abs=True,
    key_added='rank_genes_groups_cov',
    return_dict=False,
):
    import scanpy as sc
    import pandas as pd
    gene_dict = {}
    cov_categories = adata.obs[covariate].unique()
    for cov_cat in cov_categories:
        #name of the control group in the groupby obs column
        control_group_cov = '_'.join([cov_cat, control_group])

        #subset adata to cells belonging to a covariate category
        adata_cov = adata[adata.obs[covariate]==cov_cat]

        #compute DEGs
        sc.tl.rank_genes_groups(
            adata_cov,
            groupby=groupby,
            reference=control_group_cov,
            rankby_abs=rankby_abs,
            n_genes=n_genes,
            use_raw=False
        )

        #add entries to dictionary of gene sets
        de_genes = pd.DataFrame(adata_cov.uns['rank_genes_groups']['names'])
        for group in de_genes:
            gene_dict[group] = de_genes[group].tolist()

    adata.uns[key_added] = gene_dict

    if return_dict:
        return gene_dict


def get_DE_genes(adata):
    import scanpy as sc
    adata.obs.loc[:, 'dose_val'] = adata.obs.condition.apply(lambda x: '1+1' if len(x.split('+')) == 2 else '1')
    adata.obs.loc[:, 'control'] = adata.obs.condition.apply(lambda x: 0 if len(x.split('+')) == 2 else 1)
    adata.obs.loc[:, 'condition_name'] =  adata.obs.apply(lambda x: '_'.join([x.cell_type, x.condition, x.dose_val]), axis = 1) 
    
    adata.obs = adata.obs.astype('category')
    rank_genes_groups_by_cov(adata, 
                     groupby='condition_name', 
                     covariate='cell_type', 
                     control_group='ctrl_1', 
                     n_genes=len(adata.var),
                     key_added = 'rank_genes_groups_cov_all')
    return adata


class PerturbOutcome(CellXGeneTemplate):

    def __init__(self, name, path="./data", print_stats=False):
        super().__init__(name, path, print_stats)
        if name in scperturb_gene_datasets:
            self.is_gene = True
        else:
            self.is_gene = False

        if name == 'scperturb_gene_NormanWeissman2019':
            self.is_combo = True
        else:
            self.is_combo = False

        if self.is_gene:
            import scanpy as sc
            print_sys("Normalizing (log1p, 5K HVGs)!")
            sc.pp.normalize_total(self.adata)
            sc.pp.log1p(self.adata)
            from scipy.sparse import csr_matrix
            self.adata.X = csr_matrix(self.adata.X)
<<<<<<< HEAD
            print_sys("Getting DE genes!")
            sc.pp.highly_variable_genes(self.adata, 
                                        n_top_genes=5000, 
                                        subset=True)
        
            if self.is_combo:
                def map_name(x):
                    if x == 'control':
                        return 'ctrl'
                    else:
                        return '+'.join(
                            x.split('_')) if '_' in x else x + '+ctrl'
    
                self.adata.obs['condition'] = self.adata.obs.perturbation.apply(
                    lambda x: map_name(x))
                
            else:
                self.adata.obs['condition'] = self.adata.obs.perturbation.apply(
                    lambda x: x + '+ctrl' if x != 'control' else 'ctrl')
            self.adata.obs['cell_type'] = self.adata.obs['cell_line']
            self.adata.var['gene_name'] = self.adata.var.index.values
            self.adata = get_DE_genes(self.adata)
            
=======
            sc.pp.highly_variable_genes(self.adata,
                                        n_top_genes=5000,
                                        subset=True)

>>>>>>> 950d7b85
    def get_mean_expression(self):
        raise ValueError("TODO")

    def get_DE_genes(self):
        raise ValueError("TODO")

    def get_dropout_genes(self):
        raise ValueError("TODO")

    def get_cellline_split(self,
                           ratios=[0.8, 0.1, 0.1],
                           random_state=42,
                           split_to_unseen=False,
                           remove_unseen=True):
        df = self.get_data()
        print_sys("got data grouping by cell line")
        cell_line_groups = df.groupby("cell_line")
        print_sys("groupby completed")
        cell_line_splits = {}
        for cell_line, cell_line_group in cell_line_groups:
            print_sys("processing cell line", cell_line)
            control = cell_line_group[cell_line_group["perturbation"] ==
                                      "control"]
            cell_line_group = cell_line_group[cell_line_group["perturbation"] !=
                                              "control"]
            if not split_to_unseen:
                train, tmp = train_test_split(cell_line_group,
                                              test_size=ratios[1] + ratios[2],
                                              random_state=random_state)
                test, dev = train_test_split(tmp,
                                             test_size=ratios[2] /
                                             (ratios[1] + ratios[2]),
                                             random_state=random_state)
                filter_test = test["perturbation"].isin(train["perturbation"])
                filter_dev = dev["perturbation"].isin(train["perturbation"])
                adj = 0
                if remove_unseen:
                    lbef = len(test), len(dev)
                    test = test[~filter_test]
                    dev = dev[~filter_dev]
                    laft = len(test), len(dev)
                    adj = sum(lbef) - sum(laft)
                # TODO: filters might dilute test/dev siginificantly ...
                cell_line_splits[cell_line] = {
                    "control": control,
                    "train": train,
                    "test": test,
                    "dev": dev,
                    "adj": adj,
                }
            else:
                perturbs = cell_line_group["perturbation"].unique()
                perturbs_train, tmp = train_test_split(
                    perturbs,
                    test_size=ratios[1] + ratios[2],
                    random_state=random_state)
                perturbs_test, perturbs_dev = train_test_split(
                    tmp,
                    test_size=ratios[2] / (ratios[1] + ratios[2]),
                    random_state=random_state)
                cell_line_splits[cell_line] = {
                    "control":
                        control,
                    "train":
                        cell_line_group[
                            cell_line_group["perturbation"].isin(perturbs_train)
                        ],
                    "test":
                        cell_line_group[
                            cell_line_group["perturbation"].isin(perturbs_test)
                        ],
                    "dev":
                        cell_line_group[
                            cell_line_group["perturbation"].isin(perturbs_dev)]
                }
            print_sys("done with cell line", cell_line)

        return cell_line_splits

    def get_perts_from_genes(self, genes, pert_list, type_='both'):
        """
            Returns all single/combo/both perturbations that include a gene
            """

        single_perts = [p for p in pert_list if ('ctrl' in p) and (p != 'ctrl')]
        combo_perts = [p for p in pert_list if 'ctrl' not in p]

        perts = []

        if type_ == 'single':
            pert_candidate_list = single_perts
        elif type_ == 'combo':
            pert_candidate_list = combo_perts
        elif type_ == 'both':
            pert_candidate_list = pert_list

        for p in pert_candidate_list:
            for g in genes:
                if g in parse_any_pert(p):
                    perts.append(p)
                    break
        return perts

    def get_genes_from_perts(self, perts):
        """
        Returns list of genes involved in a given perturbation list
        """

        if type(perts) is str:
            perts = [perts]
        gene_list = [p.split('+') for p in np.unique(perts)]
        gene_list = [item for sublist in gene_list for item in sublist]
        gene_list = [g for g in gene_list if g != 'ctrl']
        return np.unique(gene_list)

    def get_simulation_split_single(self,
                                    pert_list,
                                    train_gene_set_size=0.85,
                                    seed=1):
        unique_pert_genes = self.get_genes_from_perts(pert_list)

        pert_train = []
        pert_test = []
        np.random.seed(seed=seed)

        ## a pre-specified list of genes
        train_gene_candidates = np.random.choice(
            unique_pert_genes,
            int(len(unique_pert_genes) * train_gene_set_size),
            replace=False)

        ## ood genes
        ood_genes = np.setdiff1d(unique_pert_genes, train_gene_candidates)

        pert_single_train = self.get_perts_from_genes(train_gene_candidates,
                                                      pert_list, 'single')
        unseen_single = self.get_perts_from_genes(ood_genes, pert_list,
                                                  'single')

        return pert_single_train, unseen_single, {
            'unseen_single': unseen_single
        }

    def get_simulation_split(self,
                             pert_list,
                             train_gene_set_size=0.85,
                             combo_seen2_train_frac=0.85,
                             seed=1):

        unique_pert_genes = self.get_genes_from_perts(pert_list)

        pert_train = []
        pert_test = []
        np.random.seed(seed=seed)

        ## a pre-specified list of genes
        train_gene_candidates = np.random.choice(
            unique_pert_genes,
            int(len(unique_pert_genes) * train_gene_set_size),
            replace=False)

        ## ood genes
        ood_genes = np.setdiff1d(unique_pert_genes, train_gene_candidates)

        pert_single_train = self.get_perts_from_genes(train_gene_candidates,
                                                      pert_list, 'single')
        pert_combo = self.get_perts_from_genes(train_gene_candidates, pert_list,
                                               'combo')
        pert_train.extend(pert_single_train)

        ## the combo set with one of them in OOD
        combo_seen1 = [
            x for x in pert_combo
            if len([t for t in x.split('+') if t in train_gene_candidates]) == 1
        ]
        pert_test.extend(combo_seen1)

        pert_combo = np.setdiff1d(pert_combo, combo_seen1)
        ## randomly sample the combo seen 2 as a test set, the rest in training set
        np.random.seed(seed=seed)
        pert_combo_train = np.random.choice(
            pert_combo,
            int(len(pert_combo) * combo_seen2_train_frac),
            replace=False)

        combo_seen2 = np.setdiff1d(pert_combo, pert_combo_train).tolist()
        pert_test.extend(combo_seen2)
        pert_train.extend(pert_combo_train)

        ## unseen single
        unseen_single = self.get_perts_from_genes(ood_genes, pert_list,
                                                  'single')
        combo_ood = self.get_perts_from_genes(ood_genes, pert_list, 'combo')
        pert_test.extend(unseen_single)

        ## here only keeps the seen 0, since seen 1 is tackled above
        combo_seen0 = [
            x for x in combo_ood
            if len([t for t in x.split('+') if t in train_gene_candidates]) == 0
        ]
        pert_test.extend(combo_seen0)
        #assert len(combo_seen1) + len(combo_seen0) + len(unseen_single) + len(pert_train) + len(combo_seen2) == len(pert_list)

        return pert_train, pert_test, {
            'combo_seen0': combo_seen0,
            'combo_seen1': combo_seen1,
            'combo_seen2': combo_seen2,
            'unseen_single': unseen_single
        }

    def get_split(self,
                  ratios=[0.8, 0.1, 0.1],
                  unseen=False,
                  use_random=False,
                  random_state=42,
                  train_val_gene_set_size=0.75,
                  combo_seen2_train_frac=0.75,
                  remove_unseen=True):
        """obtain train/dev/test splits for each cell_line
        counterfactual prediction model is trained on a single cell line and then evaluated on same cell line
        and against new cell lines
        """

        if self.is_gene:
            ## use gene perturbation data split
            # check if this data has single or combo perturbations
            train_gene_set_size = train_val_gene_set_size
            combo_seen2_train_frac = combo_seen2_train_frac

            if self.is_combo:
                unique_perts = self.adata.obs.condition.unique()
                train, test, test_subgroup = self.get_simulation_split(
                    unique_perts, train_gene_set_size, combo_seen2_train_frac,
                    random_state)
                train, val, val_subgroup = self.get_simulation_split(
                    train, 0.9, 0.9, random_state)
            else:
                unique_perts = self.adata.obs.condition.unique()

                train, test, test_subgroup = self.get_simulation_split_single(
                    unique_perts, train_gene_set_size, random_state)
                train, val, val_subgroup = self.get_simulation_split_single(
                    train, 0.9, random_state)

            map_dict = {x: 'train' for x in train}
            map_dict.update({x: 'val' for x in val})
            map_dict.update({x: 'test' for x in test})
            map_dict.update({'ctrl': 'train'})

            self.adata.obs['split'] = self.adata.obs['condition'].map(map_dict)
            adata_out = {
                "train": self.adata[self.adata.obs.split == 'train'],
                "dev": self.adata[self.adata.obs.split == 'val'],
                "test": self.adata[self.adata.obs.split == 'test']
            }
            subgroup = {
                'test_subgroup': test_subgroup,
                'dev_subgroup': val_subgroup
            }
            return adata_out, subgroup

        if not use_random:
            return self.get_cellline_split(split_to_unseen=unseen,
                                           ratios=ratios,
                                           random_state=random_state,
                                           remove_unseen=remove_unseen)
        df = self.get_data()
        # just do a random split, otherwise you'll split by cell line...
        control = df[df["perturbation"] == "control"]
        perturbs = df[df["perturbation"] != "control"]
        train, tmp = train_test_split(perturbs,
                                      test_size=ratios[1] + ratios[2],
                                      random_state=random_state)
        test, dev = train_test_split(tmp,
                                     test_size=ratios[2] /
                                     (ratios[1] + ratios[2]),
                                     random_state=random_state)
        return {"control": control, "train": train, "dev": dev, "test": test}<|MERGE_RESOLUTION|>--- conflicted
+++ resolved
@@ -115,12 +115,10 @@
             sc.pp.log1p(self.adata)
             from scipy.sparse import csr_matrix
             self.adata.X = csr_matrix(self.adata.X)
-<<<<<<< HEAD
             print_sys("Getting DE genes!")
             sc.pp.highly_variable_genes(self.adata, 
                                         n_top_genes=5000, 
                                         subset=True)
-        
             if self.is_combo:
                 def map_name(x):
                     if x == 'control':
@@ -139,12 +137,10 @@
             self.adata.var['gene_name'] = self.adata.var.index.values
             self.adata = get_DE_genes(self.adata)
             
-=======
             sc.pp.highly_variable_genes(self.adata,
                                         n_top_genes=5000,
                                         subset=True)
 
->>>>>>> 950d7b85
     def get_mean_expression(self):
         raise ValueError("TODO")
 
