--- conflicted
+++ resolved
@@ -2,6 +2,8 @@
 channels:
   - conda-forge
   - defaults
+  - pyg
+  - pytorch
   - pyg
   - pytorch
 dependencies:
@@ -14,15 +16,18 @@
   - pandas=2.1.4
   - pyg=2.5.0
   - pytorch=2.2.1
+  - pyg=2.5.0
+  - pytorch=2.2.1
   - requests=2.31.0
   - scikit-learn=1.3.0
   - seaborn=0.12.2
   - tqdm=4.65.0
   - torchaudio=2.2.1
   - torchvision=0.17.1
+  - torchaudio=2.2.1
+  - torchvision=0.17.1
   - pip:
     - cellxgene-census==1.10.2 
-<<<<<<< HEAD
     - gget==0.28.4
     - pydantic==2.6.3
     - gget==0.28.4
@@ -33,9 +38,4 @@
     - tiledbsoma==1.7.2
     - yapf==0.40.2
 variables:
-  KMP_DUPLICATE_LIB_OK: "TRUE"
-=======
-    - pydantic==2.6.3
-    - rdkit==2023.9.5
-    - yapf==0.40.2
->>>>>>> 22cdd749
+  KMP_DUPLICATE_LIB_OK: "TRUE"