name: tdc-conda-env 
channels:
  - bioconda
  - conda-forge
  - defaults
dependencies:
  - anndata=0.6.22
  - biopython=1.78
  - dataclasses=0.8
  - fuzzywuzzy=0.18.0
  - huggingface_hub=0.20.3
  - mygene=3.2.2
  - numpy=1.26.4
  - openpyxl=3.0.10
  - python=3.9.13
  - pip=23.3.1
  - pandas=2.1.4
  - requests=2.31.0
  - scikit-learn=1.2.2
  - seaborn=0.12.2
  - tqdm=4.65.0
  - pip:
    - accelerate==0.33.0
<<<<<<< HEAD
    - cellxgene-census==1.10.2 
    - datasets==2.20.0
=======
    - cellxgene-census==1.15.0 
    - datasets==2.20.0
    - dgl==1.1.3
>>>>>>> 1a474682
    - evaluate==0.4.2
    - gget==0.28.4
    - pydantic==2.6.3
    - gget==0.28.4
    - pydantic==2.6.3
    - gget==0.28.4
    - pydantic==2.6.3
    - pytest==8.3.2
    - rdkit==2023.9.5
<<<<<<< HEAD
    - tiledbsoma==1.7.2
    - transformers==4.43.3
=======
    - tiledbsoma==1.11.4
    - torch==2.1.1
    - torch_geometric==2.5.3
    - torchvision==0.16.1
    - transformers==4.43.4
>>>>>>> 1a474682
    - yapf==0.40.2

variables:
  KMP_DUPLICATE_LIB_OK: "TRUE"<|MERGE_RESOLUTION|>--- conflicted
+++ resolved
@@ -21,14 +21,9 @@
   - tqdm=4.65.0
   - pip:
     - accelerate==0.33.0
-<<<<<<< HEAD
-    - cellxgene-census==1.10.2 
-    - datasets==2.20.0
-=======
     - cellxgene-census==1.15.0 
     - datasets==2.20.0
     - dgl==1.1.3
->>>>>>> 1a474682
     - evaluate==0.4.2
     - gget==0.28.4
     - pydantic==2.6.3
@@ -38,16 +33,11 @@
     - pydantic==2.6.3
     - pytest==8.3.2
     - rdkit==2023.9.5
-<<<<<<< HEAD
-    - tiledbsoma==1.7.2
-    - transformers==4.43.3
-=======
     - tiledbsoma==1.11.4
     - torch==2.1.1
     - torch_geometric==2.5.3
     - torchvision==0.16.1
     - transformers==4.43.4
->>>>>>> 1a474682
     - yapf==0.40.2
 
 variables:
