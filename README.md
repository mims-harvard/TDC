--- conflicted
+++ resolved
@@ -15,15 +15,8 @@
 
 **Therapeutics Data Commons (TDC)** is the first unifying framework to systematically access and evaluate machine learning across the entire range of therapeutics.
 
-<<<<<<< HEAD
-The collection of curated datasets, learning tasks, and benchmarks in TDC serves as a meeting point for domain and machine learning scientists.
-
-We envision that TDC can considerably accelerate machine-learning model development, validation and transition into biomedical and clinical implementation.
-
-=======
-Therapeutics machine learning is an exciting field with incredible opportunities for expansion, innovation, and impact. Datasets and benchmarks in TDC provide a systematic model development and evaluation framework that allows more machine learning researchers to contribute to the field. We envision that TDC can considerably accelerate machine-learning model development, validation and transition into production and clinical implementation. 
-
->>>>>>> e2db3530
+The collection of curated datasets, learning tasks, and benchmarks in TDC serves as a meeting point for domain and machine learning scientists. We envision that TDC can considerably accelerate machine-learning model development, validation and transition into biomedical and clinical implementation.
+
 TDC is an open-source initiative. To get involved, join the [Slack Workspace](https://join.slack.com/t/pytdc/shared_invite/zt-mks4lm4z-_N_zI9Z_YFvaGjKiCwCH2Q) and check out the [Contribution Guide](CONTRIBUTE.md)!
 
 **Invited talk at the [Harvard Symposium on Drugs for Future Pandemics (#futuretx20)](https://www.drugsymposium.org/)** [**\[Slides\]**](https://drive.google.com/file/d/11eTrh_lsqPcwu3RZRYjJGNpJ3s18YlBS/view) [**\[Video\]**](https://youtu.be/ZuCOhEZtaOw)
@@ -91,11 +84,7 @@
 ```
 @article{tdc,
   title={Therapeutics Data Commons: Machine Learning Datasets and Tasks for Therapeutics},
-<<<<<<< HEAD
   author={Huang, Kexin and Fu, Tianfan and Gao, Wenhao and Zhao, Yue and Roohani, Yusuf and Leskovec, Jure and Coley, Connor W and Xiao, Cao and Sun, Jimeng and Zitnik, Marinka},
-=======
-  author={Huang, Kexin and Fu, Tianfan and Gao, Wenhao and Zhao, Yue and Roohani, Yusuf and Leskovec, Jure and Coley, Connor and Xiao, Cao and Sun, Jimeng and Zitnik, Marinka},
->>>>>>> e2db3530
   journal={arXiv preprint arXiv:2102.09548},
   year={2021}
 }
